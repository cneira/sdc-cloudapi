{
    "name": "cloudapi",
    "description": "SmartDataCenter CloudAPI",
    "version": "8.3.0",
    "author": "Joyent (joyent.com)",
    "private": true,
    "engines": {
        "node": ">=0.10"
    },
    "engineStrict": true,
    "repository": {
        "type": "git",
        "url": "git+ssh://git@github.com:joyent/sdc-cloudapi.git"
    },
    "dependencies": {
        "vasync": "1.6.4",
        "filed": "0.0.7",
        "http-signature": "1.1.0",
        "mime": "1.2.7",
        "libuuid": "0.2.1",
        "nopt": "2.0.0",
        "restify": "4.3.0",
        "bunyan": "1.8.1",
        "cueball": "2.1.1",
        "kang": "1.1.0",
<<<<<<< HEAD
        "sdc-clients": "git+https://github.com/joyent/node-sdc-clients.git#rfd-35-cls",
        "ufds": "git+https://github.com/joyent/node-ufds#rfd-35-cls",
        "semver": "2.2.1",
=======
        "krill": "1.0.1",
        "sdc-clients": "10.4.0",
        "ufds": "1.3.0",
        "semver": "5.4.1",
>>>>>>> 01d386de
        "nodemailer": "0.3.29",
        "clone": "0.1.5",
        "assert-plus": "1.0.0",
        "asn1": "0.1.11",
        "ctype": "0.5.2",
        "keyapi": "git+https://github.com/joyent/keyapi.git#e14b3d582e1d9d338b7082d61f34ba8d1bbc540a",
        "aperture": "git+https://github.com/joyent/node-aperture.git#016977",
        "mahi": "2.0.1",
        "aperture-config": "git+https://github.com/joyent/aperture-config.git#master",
        "joyent-schemas": "git+https://github.com/joyent/schemas.git#caf3a226ed0707f5da897e1da151cc6d97fccda2",
        "jsprim": "0.6.1",
<<<<<<< HEAD
        "triton-tracer": "git+https://github.com/joshwilsdon/triton-tracer.git#rfd-35-cls",
        "verror": "1.6.1"
=======
        "strsplit": "1.0.0",
        "verror": "1.10.0",
        "xregexp": "3.1.0"
>>>>>>> 01d386de
    },
    "devDependencies": {
        "tape": "3.5.0",
        "smartdc": "8.1.0"
    },
    "sdcDependencies": {
        "imgapi": ">=2.1.0",
        "vmapi": ">=7.0.2"
    },
    "scripts": {
        "start": "node ./main.js",
        "test": "./node_modules/.bin/tap ./test/*.test.js"
    },
    "license": "MPL-2.0"
}<|MERGE_RESOLUTION|>--- conflicted
+++ resolved
@@ -23,16 +23,10 @@
         "bunyan": "1.8.1",
         "cueball": "2.1.1",
         "kang": "1.1.0",
-<<<<<<< HEAD
+        "krill": "1.0.1",
         "sdc-clients": "git+https://github.com/joyent/node-sdc-clients.git#rfd-35-cls",
         "ufds": "git+https://github.com/joyent/node-ufds#rfd-35-cls",
-        "semver": "2.2.1",
-=======
-        "krill": "1.0.1",
-        "sdc-clients": "10.4.0",
-        "ufds": "1.3.0",
         "semver": "5.4.1",
->>>>>>> 01d386de
         "nodemailer": "0.3.29",
         "clone": "0.1.5",
         "assert-plus": "1.0.0",
@@ -44,14 +38,10 @@
         "aperture-config": "git+https://github.com/joyent/aperture-config.git#master",
         "joyent-schemas": "git+https://github.com/joyent/schemas.git#caf3a226ed0707f5da897e1da151cc6d97fccda2",
         "jsprim": "0.6.1",
-<<<<<<< HEAD
+        "strsplit": "1.0.0",
         "triton-tracer": "git+https://github.com/joshwilsdon/triton-tracer.git#rfd-35-cls",
-        "verror": "1.6.1"
-=======
-        "strsplit": "1.0.0",
         "verror": "1.10.0",
         "xregexp": "3.1.0"
->>>>>>> 01d386de
     },
     "devDependencies": {
         "tape": "3.5.0",
